#
# These are variables defined by this leap_platform and used by leap_cli.
#

Leap::Platform.define do
<<<<<<< HEAD
  self.version = "0.5rc2"
=======
  self.version = "0.3.0"
>>>>>>> b9fa9cfc
  self.compatible_cli = "1.3.1".."1.99"

  #
  # the facter facts that should be gathered
  #
  self.facts = ["ec2_local_ipv4", "ec2_public_ipv4"]

  #
  # the named paths for this platform
  #
  self.paths = {
    # directories
    :hiera_dir        => 'hiera',
    :files_dir        => 'files',
    :nodes_dir        => 'nodes',
    :services_dir     => 'services',
    :tags_dir         => 'tags',
    :node_files_dir   => 'files/nodes/#{arg}',

    # input config files
    :common_config    => 'common.json',
    :provider_config  => 'provider.json',
    :secrets_config   => 'secrets.json',
    :node_config      => 'nodes/#{arg}.json',
    :service_config   => 'services/#{arg}.json',
    :tag_config       => 'tags/#{arg}.json',

    # input templates
    :provider_json_template        => 'files/service-definitions/provider.json.erb',
    :eip_service_json_template     => 'files/service-definitions/#{arg}/eip-service.json.erb',
    :soledad_service_json_template => 'files/service-definitions/#{arg}/soledad-service.json.erb',
    :smtp_service_json_template    => 'files/service-definitions/#{arg}/smtp-service.json.erb',

    # output files
    :facts            => 'facts.json',
    :user_ssh         => 'users/#{arg}/#{arg}_ssh.pub',
    :user_pgp         => 'users/#{arg}/#{arg}_pgp.pub',
    :known_hosts      => 'files/ssh/known_hosts',
    :authorized_keys  => 'files/ssh/authorized_keys',
    :monitor_pub_key  => 'files/ssh/monitor_ssh.pub',
    :monitor_priv_key => 'files/ssh/monitor_ssh',
    :ca_key           => 'files/ca/ca.key',
    :ca_cert          => 'files/ca/ca.crt',
    :client_ca_key    => 'files/ca/client_ca.key',
    :client_ca_cert   => 'files/ca/client_ca.crt',
    :dh_params        => 'files/ca/dh.pem',
    :commercial_key   => 'files/cert/#{arg}.key',
    :commercial_csr   => 'files/cert/#{arg}.csr',
    :commercial_cert  => 'files/cert/#{arg}.crt',
    :commercial_ca_cert  => 'files/cert/commercial_ca.crt',
    :vagrantfile      => 'test/Vagrantfile',

    # node output files
    :hiera            => 'hiera/#{arg}.yaml',
    :node_ssh_pub_key => 'files/nodes/#{arg}/#{arg}_ssh.pub',
    :node_x509_key    => 'files/nodes/#{arg}/#{arg}.key',
    :node_x509_cert   => 'files/nodes/#{arg}/#{arg}.crt',

    # testing files
    :test_client_key     => 'test/cert/client.key',
    :test_client_cert    => 'test/cert/client.crt',
    :test_openvpn_config => 'test/openvpn/#{arg}.ovpn',
    :test_client_openvpn_template => 'test/openvpn/client.ovpn.erb'
  }

  #
  # the files that need to get renamed when a node is renamed
  #
  self.node_files = [
    :node_config, :hiera, :node_x509_cert, :node_x509_key, :node_ssh_pub_key
  ]

  self.monitor_username = 'monitor'

  self.reserved_usernames = ['monitor']
end
<|MERGE_RESOLUTION|>--- conflicted
+++ resolved
@@ -3,11 +3,7 @@
 #
 
 Leap::Platform.define do
-<<<<<<< HEAD
   self.version = "0.5rc2"
-=======
-  self.version = "0.3.0"
->>>>>>> b9fa9cfc
   self.compatible_cli = "1.3.1".."1.99"
 
   #
