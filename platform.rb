--- conflicted
+++ resolved
@@ -4,13 +4,8 @@
 #
 
 Leap::Platform.define do
-<<<<<<< HEAD
-  self.version = "0.5.5"
-  self.compatible_cli = "1.5.5".."1.5.7"
-=======
   self.version = "0.6"
   self.compatible_cli = "1.6.1".."1.99"
->>>>>>> fc9a8af1
 
   #
   # the facter facts that should be gathered
