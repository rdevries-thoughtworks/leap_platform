--- conflicted
+++ resolved
@@ -1,8 +1,14 @@
 {
   "nagios": {
     "nagiosadmin_pw": "= secret :nagios_admin_password",
-<<<<<<< HEAD
-    "hosts": "= nodes_like_me.pick_fields('domain.internal', 'ip_address', 'services', 'openvpn.gateway_address')"
+    "hosts": "= nodes_like_me[:services => '!monitor'].pick_fields('domain.internal', 'ip_address', 'services', 'openvpn.gateway_address')"
+  },
+  "hosts": "= hosts_file(nodes_like_me[:services => '!monitor'])",
+  "ssh": {
+    "monitor": {
+      "username": "= Leap::Platform.monitor_username",
+      "private_key": "= file(:monitor_priv_key)"
+    }
   },
   "x509": {
     "use": true,
@@ -12,15 +18,5 @@
     "commercial_cert": "= file [:commercial_cert, domain.full_suffix]",
     "commercial_key": "= file [:commercial_key, domain.full_suffix]",
     "commercial_ca_cert": "= try_file :commercial_ca_cert"
-=======
-    "hosts": "= nodes_like_me[:services => '!monitor'].pick_fields('domain.internal', 'ip_address', 'services', 'openvpn.gateway_address')"
-  },
-  "hosts": "= hosts_file(nodes_like_me[:services => '!monitor'])",
-  "ssh": {
-    "monitor": {
-      "username": "= Leap::Platform.monitor_username",
-      "private_key": "= file(:monitor_priv_key)"
-    }
->>>>>>> 0b3e87cd
   }
 }