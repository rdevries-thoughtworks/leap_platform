{
  "nagios": {
    "nagiosadmin_pw": "= secret :nagios_admin_password",
    "hosts": "= nodes_like_me.pick_fields('domain.internal', 'ip_address', 'services', 'openvpn.gateway_address')"
  },
<<<<<<< HEAD
  "x509": {
    "use": true,
    "ca_cert": "= file :ca_cert, :missing => 'provider CA. Run `leap cert ca`'",
    "client_ca_cert": "= file :client_ca_cert, :missing => 'Certificate Authority. Run `leap cert ca`'",
    "client_ca_key": "= file :client_ca_key, :missing => 'Certificate Authority. Run `leap cert ca`'",
    "commercial_cert": "= file [:commercial_cert, domain.full_suffix]",
    "commercial_key": "= file [:commercial_key, domain.full_suffix]",
    "commercial_ca_cert": "= try_file :commercial_ca_cert"
=======
  "hosts": "= hosts_file(nodes_like_me[:services => '!monitor'])",
  "ssh": {
    "monitor": {
      "username": "= Leap::Platform.monitor_username",
      "private_key": "= file(:monitor_priv_key)"
    }
>>>>>>> b9fa9cfc
  }
}<|MERGE_RESOLUTION|>--- conflicted
+++ resolved
@@ -3,7 +3,13 @@
     "nagiosadmin_pw": "= secret :nagios_admin_password",
     "hosts": "= nodes_like_me.pick_fields('domain.internal', 'ip_address', 'services', 'openvpn.gateway_address')"
   },
-<<<<<<< HEAD
+  "hosts": "= hosts_file(nodes_like_me[:services => '!monitor'])",
+  "ssh": {
+    "monitor": {
+      "username": "= Leap::Platform.monitor_username",
+      "private_key": "= file(:monitor_priv_key)"
+    }
+  },
   "x509": {
     "use": true,
     "ca_cert": "= file :ca_cert, :missing => 'provider CA. Run `leap cert ca`'",
@@ -12,13 +18,5 @@
     "commercial_cert": "= file [:commercial_cert, domain.full_suffix]",
     "commercial_key": "= file [:commercial_key, domain.full_suffix]",
     "commercial_ca_cert": "= try_file :commercial_ca_cert"
-=======
-  "hosts": "= hosts_file(nodes_like_me[:services => '!monitor'])",
-  "ssh": {
-    "monitor": {
-      "username": "= Leap::Platform.monitor_username",
-      "private_key": "= file(:monitor_priv_key)"
-    }
->>>>>>> b9fa9cfc
   }
 }