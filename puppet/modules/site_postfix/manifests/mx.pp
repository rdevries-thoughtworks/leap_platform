--- conflicted
+++ resolved
@@ -80,15 +80,12 @@
       value => 'smtp';
     'mailbox_command':
       value => '';
-<<<<<<< HEAD
     'header_checks':
       value => '';
-=======
     'postscreen_access_list':
       value => 'permit_mynetworks';
     'postscreen_greet_action':
       value => 'enforce';
->>>>>>> bd8b87f0
   }
 
   include ::site_postfix::mx::smtpd_checks
