--- conflicted
+++ resolved
@@ -79,13 +79,10 @@
   -o smtpd_tls_security_level=encrypt
   -o smtpd_recipient_restrictions=\$smtps_recipient_restrictions
   -o smtpd_helo_restrictions=\$smtps_helo_restrictions
-<<<<<<< HEAD
-  -o smtpd_client_restrictions=",
-=======
+  -o smtpd_client_restrictions=
   -o cleanup_service_name=clean_smtps
 clean_smtps	  unix	n	-	n	-	0	cleanup
   -o header_checks=pcre:/etc/postfix/checks/rewrite_openpgp_headers",
->>>>>>> 2b1911f1
     require             => [
       Class['Site_config::X509::Key'],
       Class['Site_config::X509::Cert'],
