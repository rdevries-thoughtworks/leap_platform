--- conflicted
+++ resolved
@@ -59,10 +59,6 @@
       logoutput => true,
       unless    => '/sbin/shorewall status',
       require   => [ Package['shorewall'],
-<<<<<<< HEAD
-                     File['/etc/network/ipv6firewall_up.rules'];
-=======
                      File['/etc/network/ipv6firewall_up.rules'] ];
->>>>>>> 9e66f812
   }
 }