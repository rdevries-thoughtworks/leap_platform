class site_nagios::server inherits nagios::base {

  # First, purge old nagios config (see #1467)
  class { 'site_nagios::server::purge':
    stage => setup
  }

  $nagios_hiera   = hiera('nagios')
  $nagiosadmin_pw = htpasswd_sha1($nagios_hiera['nagiosadmin_pw'])
  $hosts          = $nagios_hiera['hosts']

  include nagios::defaults
  include nagios::base
  class {'nagios':
    # don't manage apache class from nagios, cause we already include
    # it in site_apache::common
    httpd              => 'absent',
    allow_external_cmd => true,
    stored_config      => false,
  }

<<<<<<< HEAD
  # - [monitor2] err: /Stage[main]/Site_nagios::Server/Apache::Config::Global[nagios3.conf]/Apache::Config::File[nagios3.conf]/File[apache_nagios3.conf]/ensure: change from absent to link failed: Cannot create a symlink without a target at /srv/leap/puppet/modules/apache/manifests/config/file.pp:32
  #apache::config::global { 'nagios3.conf':
  #  ensure  => link,
  #  target  => '/usr/share/doc/nagios3-common/examples/apache2.conf',
  #}

=======
>>>>>>> 6255e58b
  file { '/etc/apache2/conf.d/nagios3.conf':
    ensure => link,
    target => '/usr/share/doc/nagios3-common/examples/apache2.conf',
    notify => Service['apache']
  }

  include site_apache::common
  include site_apache::module::headers

  File ['nagios_htpasswd'] {
    source  => undef,
    content => "nagiosadmin:${nagiosadmin_pw}",
    mode    => '0640',
  }


  # deploy serverside plugins
  file { '/usr/lib/nagios/plugins/check_openvpn_server.pl':
    source => 'puppet:///modules/nagios/plugins/check_openvpn_server.pl',
    mode   => '0755',
    owner  => 'nagios',
    group  => 'nagios',
  }

  create_resources ( site_nagios::add_host, $hosts )

  include site_nagios::server::apache
  include site_nagios::server::check_mk
  include site_shorewall::monitor
}<|MERGE_RESOLUTION|>--- conflicted
+++ resolved
@@ -19,15 +19,6 @@
     stored_config      => false,
   }
 
-<<<<<<< HEAD
-  # - [monitor2] err: /Stage[main]/Site_nagios::Server/Apache::Config::Global[nagios3.conf]/Apache::Config::File[nagios3.conf]/File[apache_nagios3.conf]/ensure: change from absent to link failed: Cannot create a symlink without a target at /srv/leap/puppet/modules/apache/manifests/config/file.pp:32
-  #apache::config::global { 'nagios3.conf':
-  #  ensure  => link,
-  #  target  => '/usr/share/doc/nagios3-common/examples/apache2.conf',
-  #}
-
-=======
->>>>>>> 6255e58b
   file { '/etc/apache2/conf.d/nagios3.conf':
     ensure => link,
     target => '/usr/share/doc/nagios3-common/examples/apache2.conf',
