--- conflicted
+++ resolved
@@ -46,9 +46,6 @@
   }
 
   if (member($formats, 'amber')) {
-<<<<<<< HEAD
-    rubygems::gem{'amber-0.3.7': }
-=======
     rubygems::gem{'amber-0.3.7':  
        require =>  Package['zlib1g-dev']
      }
@@ -56,7 +53,6 @@
     package { 'zlib1g-dev':
         ensure => installed
     }
->>>>>>> c5f17906
   }
 
   create_resources(site_static::domain, $domains)
