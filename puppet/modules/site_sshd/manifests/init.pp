--- conflicted
+++ resolved
@@ -1,10 +1,6 @@
 class site_sshd {
   $ssh = hiera_hash('ssh')
-<<<<<<< HEAD
   $hosts = hiera('hosts', '')
-=======
-  $hosts = hiera_hash('hosts')
->>>>>>> 15ddd997
 
   ##
   ## SETUP AUTHORIZED KEYS
@@ -17,13 +13,6 @@
   }
 
   ##
-<<<<<<< HEAD
-  ## SETUP KNOWN HOSTS
-  ##
-
-  class { 'site_sshd::known_hosts':
-    hosts => $hosts
-=======
   ## SETUP KNOWN HOSTS and SSH_CONFIG
   ##
 
@@ -38,7 +27,6 @@
       group => root,
       mode => '0644',
       content => template('site_sshd/ssh_config.erb');
->>>>>>> 15ddd997
   }
 
   ##
