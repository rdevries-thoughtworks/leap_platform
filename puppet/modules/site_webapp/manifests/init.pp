--- conflicted
+++ resolved
@@ -112,7 +112,6 @@
       target  => $webapp['favicon'];
 
     '/srv/leap/webapp/app/assets/stylesheets/tail.scss':
-<<<<<<< HEAD
       ensure  => 'link',
       require => Vcsrepo['/srv/leap/webapp'],
       target  => $webapp['tail_scss'];
@@ -126,21 +125,6 @@
       ensure  => 'link',
       require => Vcsrepo['/srv/leap/webapp'],
       target  => $webapp['img_dir'];
-=======
-      ensure => 'link',
-      require => Vcsrepo['/srv/leap/webapp'],
-      target => $webapp['tail_scss'];
-
-    '/srv/leap/webapp/app/assets/stylesheets/head.scss':
-      ensure => 'link',
-      require => Vcsrepo['/srv/leap/webapp'],
-      target => $webapp['head_scss'];
-
-    '/srv/leap/webapp/public/img':
-      ensure => 'link',
-      require => Vcsrepo['/srv/leap/webapp'],
-      target => $webapp['img_dir'];
->>>>>>> e0b591b0
   }
 
   file {
